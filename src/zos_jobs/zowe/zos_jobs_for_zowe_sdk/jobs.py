"""Zowe Python Client SDK.

This program and the accompanying materials are made available under the terms of the
Eclipse Public License v2.0 which accompanies this distribution, and is available at

https://www.eclipse.org/legal/epl-v20.html

SPDX-License-Identifier: EPL-2.0

Copyright Contributors to the Zowe Project.
"""
from zowe.core_for_zowe_sdk import SdkApi
import os


class Jobs(SdkApi):
    """
    Class used to represent the base z/OSMF Jobs API.

    Attributes
    ----------
    connection
        Connection object
    """

    def __init__(self, connection):
        """
        Construct a Jobs object.

        Parameters
        ----------
        connection
            The connection object
        """
        super().__init__(connection, "/zosmf/restjobs/jobs/")

    def get_job_status(self, jobname, jobid):
        """Retrieve the status of a given job on JES.

        Parameters
        ----------
        jobname: str
            The name of the job
        jobid: str
            The job id on JES

        Returns
        -------
        response_json
            A JSON object containing the status of the job on JES
        """
        custom_args = self._create_custom_request_arguments()
        job_url = "{}/{}".format(jobname, jobid)
        request_url = "{}{}".format(self.request_endpoint, job_url)
        custom_args["url"] = request_url
        response_json = self.request_handler.perform_request("GET", custom_args)
        return response_json

    def cancel_job(self, jobname: str, jobid: str, modify_version="2.0"):
        """Cancels the a job

        Parameters
        ----------
        jobname: str
            The name of the job
        jobid: str
            The job id on JES
        modify_version: str
            Default ("2.0") specifies that the request is to be processed synchronously. For asynchronous processing - change the value to "1.0"

        Returns
        -------
        response_json
            A JSON containing the result of the request execution
        """
        if modify_version not in ("1.0", "2.0"):
            raise ValueError('Accepted values for modify_version: "1.0" or "2.0"')

        custom_args = self._create_custom_request_arguments()
        job_url = "{}/{}".format(jobname, jobid)
        request_url = "{}{}".format(self.request_endpoint, job_url)
        custom_args["url"] = request_url
        custom_args["json"] = {
            "request": "cancel",
            "version": modify_version
        }

        response_json = self.request_handler.perform_request("PUT", custom_args, expected_code=[202, 200])
        return response_json

    def delete_job(self, jobname, jobid, modify_version="2.0"):
        """Delete the given job on JES.

        Parameters
        ----------
        jobname: str
            The name of the job
        jobid: str
            The job id on JES
        modify_version: str
            Default ("2.0") specifies that the request is to be processed synchronously. For asynchronous processing - change the value to "1.0"

        Returns
        -------
        response_json
            A JSON containing the result of the request execution
        """
        if modify_version not in ("1.0", "2.0"):
            raise ValueError('Accepted values for modify_version: "1.0" or "2.0"')

        custom_args = self._create_custom_request_arguments()
        job_url = "{}/{}".format(jobname, jobid)
        request_url = "{}{}".format(self.request_endpoint, job_url)
        custom_args["url"] = request_url
        custom_args["headers"]["X-IBM-Job-Modify-Version"] = modify_version

        response_json = self.request_handler.perform_request("DELETE", custom_args, expected_code=[202, 200])
        return response_json

<<<<<<< HEAD
    def _issue_job_request(self, req: dict, jobname: str, jobid: str, modify_version):

        if req["request"] in ["hold", "release"]:
            custom_args = self._create_custom_request_arguments()
            job_url = "{}/{}".format(jobname, jobid)
            request_url = "{}{}".format(self.request_endpoint, job_url)
            custom_args["url"] = request_url
            custom_args["json"] = {
                "request": req["request"],
                "version": modify_version
            }
            custom_args["headers"]["X-IBM-Job-Modify-Version"] = modify_version
            
            response_json = self.request_handler.perform_request("PUT", custom_args, expected_code=[202, 200])
            return response_json
    
    def hold_job(self, jobname: str, jobid: str, modify_version="2.0"):
        """Hold the given job on JES
        
=======
    def change_jobs_class(self, jobname: str, jobid: str, class_name: str, modify_version="2.0"):
        """Changes the job class

>>>>>>> 9189e298
        Parameters
        ----------
        jobname: str
            The name of the job
        jobid: str
            The job id on JES
        modify_version: str
            Default ("2.0") specifies that the request is to be processed synchronously. For asynchronous processing - change the value to "1.0"

        Returns
        -------
        response_json
            A JSON containing the result of the request execution
        """
        if modify_version not in ("1.0", "2.0"):
            raise ValueError('Accepted values for modify_version: "1.0" or "2.0"')
<<<<<<< HEAD
        
        response_json = self._issue_job_request({"request": "hold"}, jobname, jobid, modify_version)
        return response_json

    def release_job(self, jobname: str, jobid: str, modify_version="2.0"):
        """Release the given job on JES
        
        Parameters
        ----------
        jobname: str
            The name of the job
        jobid: str
            The job id on JES
        modify_version: str
            Default ("2.0") specifies that the request is to be processed synchronously. For asynchronous processing - change the value to "1.0"

        Returns
        -------
        response_json
            A JSON containing the result of the request execution
        """
        if modify_version not in ("1.0", "2.0"):
            raise ValueError('Accepted values for modify_version: "1.0" or "2.0"')
        
        response_json = self._issue_job_request({"request": "release"}, jobname, jobid, modify_version)
=======

        custom_args = self._create_custom_request_arguments()
        joburl = "{}/{}".format(jobname, jobid)
        request_url = "{}{}".format(self.request_endpoint, joburl)
        custom_args["url"] = request_url
        custom_args["json"] = {
            "class": class_name,
            "version": modify_version
        }

        response_json = self.request_handler.perform_request("PUT", custom_args, expected_code=[202, 200])
>>>>>>> 9189e298
        return response_json

    def list_jobs(self, owner=None,  prefix="*", max_jobs=1000, user_correlator=None):
        """Retrieve list of jobs on JES based on the provided arguments.

        Parameters
        ----------
        owner: str, optional
            The job owner (default is zosmf user)
        prefix: str, optional
            The job name prefix (default is `*`)
        max_jobs: int, optional
            The maximum number of jobs in the output (default is 1000)
        user_correlator: str, optional
            The z/OSMF user correlator attribute (default is None)

        Returns
        -------
        json
            A JSON containing a list of jobs on JES queue based on the given parameters
        """
        custom_args = self._create_custom_request_arguments()
        params = {"prefix": prefix, "max-jobs": max_jobs}
        params["owner"] = owner if owner else self.session.user
        if user_correlator:
            params["user-correlator"] = user_correlator
        custom_args["params"] = params
        response_json = self.request_handler.perform_request("GET", custom_args)
        return response_json

    def submit_from_mainframe(self, jcl_path):
        """Submit a job from a given dataset.

        Parameters
        ----------
        jcl_path: str
            The dataset where the JCL is located

        Returns
        -------
        json
            A JSON containing the result of the request execution
        """
        custom_args = self._create_custom_request_arguments()
        request_body = {"file": "//\'%s\'" % jcl_path}
        custom_args["json"] = request_body
        response_json = self.request_handler.perform_request(
            "PUT", custom_args, expected_code=[201]
        )
        return response_json

    def submit_from_local_file(self, jcl_path):
        """Submit a job from local file.

        This function will internally call the `submit_plaintext`
        function in order to submit the contents of the given input
        file

        Parameters
        ----------
        jcl_path: str
            Path to the local file where the JCL is located

        Raises
        ------
        FileNotFoundError
            If the local file provided is not found

        Returns
        -------
        json
            A JSON containing the result of the request execution
        """
        if os.path.isfile(jcl_path):
            jcl_file = open(jcl_path, "r")
            file_content = jcl_file.read()
            jcl_file.close()
            return self.submit_plaintext(file_content)
        else:
            raise FileNotFoundError("Provided argument is not a file path {}".format(jcl_path))

    def submit_plaintext(self, jcl):
        """Submit a job from plain text input.

        Parameters
        ----------
        jcl: str
            The plain text JCL to be submitted

        Returns
        -------
        json
            A JSON containing the result of the request execution
        """
        custom_args = self._create_custom_request_arguments()
        custom_args["data"] = str(jcl)
        custom_args["headers"] = {"Content-Type": "text/plain", "X-CSRF-ZOSMF-HEADER": ""}
        response_json = self.request_handler.perform_request(
            "PUT", custom_args, expected_code=[201]
        )
        return response_json

    def get_spool_files(self, correlator):
        """Retrieve the spool files for a job identified by the correlator.

        Parameters
        ----------
        correlator: str
            The correlator of the job. This is the value of the key 'job-correlator' in the status json

        Returns
        -------
        json
            A JSON containing the result of the request execution
        """
        custom_args = self._create_custom_request_arguments()
        job_url = "{}/files".format(correlator)
        request_url = "{}{}".format(self.request_endpoint, job_url)
        custom_args["url"] = request_url
        response_json = self.request_handler.perform_request("GET", custom_args)
        return response_json
        
    def get_jcl_text(self, correlator):
        """Retrieve the input JCL text for job with specified correlator
        Parameters
        ----------
        correlator: str
            The correlator of the job. This is the value of the key 'job-correlator' in the status json

        Returns
        -------
        json
            A JSON containing the result of the request execution
        """
        custom_args = self._create_custom_request_arguments()
        job_url = "{}/files/JCL/records".format(correlator)
        request_url = "{}{}".format(self.request_endpoint, job_url)
        custom_args["url"] = request_url
        response_json = self.request_handler.perform_request("GET", custom_args)
        return response_json        

    def get_spool_file_contents(self, correlator, id):
        """Retrieve the contents of a single spool file from a job


        Parameters
        ----------
        correlator: str
            The correlator of the job. This is the value of the key 'job-correlator' in the status json

        id: str
            The id number of the spool file. This is returned in the get_spool_files return json

        Returns
        -------
        json
            A JSON containing the result of the request execution
        """
        custom_args = self._create_custom_request_arguments()
        job_url = "{}/files/{}/records".format(correlator, id)
        request_url = "{}{}".format(self.request_endpoint, job_url)
        custom_args["url"] = request_url
        response_json = self.request_handler.perform_request("GET", custom_args)
        return response_json

    def get_job_output_as_files(self, status, output_dir):
        """This method will get all the spool files as well as the submitted jcl text in separate files in the specified
        output directory. The structure will be as follows:

        --<output directory>
        |
        file: jcl.txt
        |
        dir: jobname
            |
                    dir: jobid
                        |
                        dir: stepname
                            |
                            file: spool file <nn>
                            ...         


        Parameters
        ----------
        status: json
            The response json describing the job to be used. (i.e. from the last get_status call)

        output_dir: str
            The output directory where the output files will be stored. The directory does not have to exist yet

        Returns
        -------
        json
            A JSON containing the result of the request execution
        """

        _job_name   = status['jobname']
        _job_id     = status['jobid']
        _job_correlator = status['job-correlator']

        _output_dir = os.path.join(output_dir, _job_name, _job_id)
        os.makedirs(_output_dir, exist_ok=True)
        _output_file = os.path.join(output_dir, _job_name, _job_id, 'jcl.txt')
        _data_spool_file = self.get_jcl_text(_job_correlator)
        _dataset_content = _data_spool_file['response']
        _out_file = open(_output_file, 'w')
        _out_file.write(_dataset_content)
        _out_file.close()

        _spool = self.get_spool_files(_job_correlator)
        for _spool_file in _spool:
            _stepname = _spool_file['stepname']
            _ddname = _spool_file['ddname']
            _spoolfile_id = _spool_file['id']
            _output_dir = os.path.join(output_dir, _job_name, _job_id, _stepname)
            os.makedirs(_output_dir, exist_ok=True)
        
            _output_file = os.path.join(output_dir, _job_name, _job_id, _stepname, _ddname)
            _data_spool_file = self.get_spool_file_contents(_job_correlator, _spoolfile_id)
            _dataset_content = _data_spool_file['response']
            _out_file = open(_output_file, 'w')
            _out_file.write(_dataset_content)
            _out_file.close()

        return<|MERGE_RESOLUTION|>--- conflicted
+++ resolved
@@ -117,7 +117,6 @@
         response_json = self.request_handler.perform_request("DELETE", custom_args, expected_code=[202, 200])
         return response_json
 
-<<<<<<< HEAD
     def _issue_job_request(self, req: dict, jobname: str, jobid: str, modify_version):
 
         if req["request"] in ["hold", "release"]:
@@ -127,21 +126,16 @@
             custom_args["url"] = request_url
             custom_args["json"] = {
                 "request": req["request"],
-                "version": modify_version
+                "version": modify_version 
             }
             custom_args["headers"]["X-IBM-Job-Modify-Version"] = modify_version
             
             response_json = self.request_handler.perform_request("PUT", custom_args, expected_code=[202, 200])
             return response_json
-    
-    def hold_job(self, jobname: str, jobid: str, modify_version="2.0"):
-        """Hold the given job on JES
-        
-=======
+       
     def change_jobs_class(self, jobname: str, jobid: str, class_name: str, modify_version="2.0"):
         """Changes the job class
 
->>>>>>> 9189e298
         Parameters
         ----------
         jobname: str
@@ -158,33 +152,6 @@
         """
         if modify_version not in ("1.0", "2.0"):
             raise ValueError('Accepted values for modify_version: "1.0" or "2.0"')
-<<<<<<< HEAD
-        
-        response_json = self._issue_job_request({"request": "hold"}, jobname, jobid, modify_version)
-        return response_json
-
-    def release_job(self, jobname: str, jobid: str, modify_version="2.0"):
-        """Release the given job on JES
-        
-        Parameters
-        ----------
-        jobname: str
-            The name of the job
-        jobid: str
-            The job id on JES
-        modify_version: str
-            Default ("2.0") specifies that the request is to be processed synchronously. For asynchronous processing - change the value to "1.0"
-
-        Returns
-        -------
-        response_json
-            A JSON containing the result of the request execution
-        """
-        if modify_version not in ("1.0", "2.0"):
-            raise ValueError('Accepted values for modify_version: "1.0" or "2.0"')
-        
-        response_json = self._issue_job_request({"request": "release"}, jobname, jobid, modify_version)
-=======
 
         custom_args = self._create_custom_request_arguments()
         joburl = "{}/{}".format(jobname, jobid)
@@ -196,7 +163,52 @@
         }
 
         response_json = self.request_handler.perform_request("PUT", custom_args, expected_code=[202, 200])
->>>>>>> 9189e298
+        return response_json
+
+    def hold_job(self, jobname: str, jobid: str, modify_version="2.0"):
+        """Hold the given job on JES
+        
+        Parameters
+        ----------
+        jobname: str
+            The name of the job
+        jobid: str
+            The job id on JES
+        modify_version: str
+            Default ("2.0") specifies that the request is to be processed synchronously. For asynchronous processing - change the value to "1.0"
+
+        Returns
+        -------
+        response_json
+            A JSON containing the result of the request execution
+        """
+        if modify_version not in ("1.0", "2.0"):
+            raise ValueError('Accepted values for modify_version: "1.0" or "2.0"')
+        
+        response_json = self._issue_job_request({"request": "hold"}, jobname, jobid, modify_version)
+        return response_json
+
+    def release_job(self, jobname: str, jobid: str, modify_version="2.0"):
+        """Release the given job on JES
+        
+        Parameters
+        ----------
+        jobname: str
+            The name of the job
+        jobid: str
+            The job id on JES
+        modify_version: str
+            Default ("2.0") specifies that the request is to be processed synchronously. For asynchronous processing - change the value to "1.0"
+
+        Returns
+        -------
+        response_json
+            A JSON containing the result of the request execution
+        """
+        if modify_version not in ("1.0", "2.0"):
+            raise ValueError('Accepted values for modify_version: "1.0" or "2.0"')
+        
+        response_json = self._issue_job_request({"request": "release"}, jobname, jobid, modify_version)
         return response_json
 
     def list_jobs(self, owner=None,  prefix="*", max_jobs=1000, user_correlator=None):
