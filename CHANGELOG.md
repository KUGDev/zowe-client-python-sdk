# Change Log

All notable changes to the Zowe Client Python SDK will be documented in this file.

## Recent Changes

<<<<<<< HEAD
- BugFix: Added a method to load secure values from multiple credential entries on Windows [#134](https://github.com/zowe/zowe-client-python-sdk/issues/134)
=======
- Feature: Added method to load profile properties from environment variables
>>>>>>> 558edfbb
<|MERGE_RESOLUTION|>--- conflicted
+++ resolved
@@ -4,8 +4,5 @@
 
 ## Recent Changes
 
-<<<<<<< HEAD
 - BugFix: Added a method to load secure values from multiple credential entries on Windows [#134](https://github.com/zowe/zowe-client-python-sdk/issues/134)
-=======
-- Feature: Added method to load profile properties from environment variables
->>>>>>> 558edfbb
+- Feature: Added method to load profile properties from environment variables